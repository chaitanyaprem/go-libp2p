package pstoreds

import (
	"context"
	"errors"
	"fmt"
	"sync"

	"github.com/libp2p/go-libp2p/core/peer"
	pstore "github.com/libp2p/go-libp2p/core/peerstore"
	"github.com/libp2p/go-libp2p/core/protocol"
)

type protoSegment struct {
	sync.RWMutex
}

type protoSegments [256]*protoSegment

func (s *protoSegments) get(p peer.ID) *protoSegment {
	return s[byte(p[len(p)-1])]
}

var errTooManyProtocols = errors.New("too many protocols")

type ProtoBookOption func(*dsProtoBook) error

func WithMaxProtocols(num int) ProtoBookOption {
	return func(pb *dsProtoBook) error {
		pb.maxProtos = num
		return nil
	}
}

type dsProtoBook struct {
	segments  protoSegments
	meta      pstore.PeerMetadata
	maxProtos int
}

var _ pstore.ProtoBook = (*dsProtoBook)(nil)

func NewProtoBook(meta pstore.PeerMetadata, opts ...ProtoBookOption) (*dsProtoBook, error) {
	pb := &dsProtoBook{
		meta: meta,
		segments: func() (ret protoSegments) {
			for i := range ret {
				ret[i] = &protoSegment{}
			}
			return ret
		}(),
		maxProtos: 1024,
	}

	for _, opt := range opts {
		if err := opt(pb); err != nil {
			return nil, err
		}
	}
	return pb, nil
}

func (pb *dsProtoBook) SetProtocols(ctx context.Context, p peer.ID, protos ...protocol.ID) error {
	if len(protos) > pb.maxProtos {
		return errTooManyProtocols
	}

	protomap := make(map[protocol.ID]struct{}, len(protos))
	for _, proto := range protos {
		protomap[proto] = struct{}{}
	}

	s := pb.segments.get(p)
	s.Lock()
	defer s.Unlock()

	return pb.meta.Put(ctx, p, "protocols", protomap)
}

func (pb *dsProtoBook) AddProtocols(ctx context.Context, p peer.ID, protos ...protocol.ID) error {
	s := pb.segments.get(p)
	s.Lock()
	defer s.Unlock()

	pmap, err := pb.getProtocolMap(ctx, p)
	if err != nil {
		return err
	}
	if len(pmap)+len(protos) > pb.maxProtos {
		return errTooManyProtocols
	}

	for _, proto := range protos {
		pmap[proto] = struct{}{}
	}

	return pb.meta.Put(ctx, p, "protocols", pmap)
}

func (pb *dsProtoBook) GetProtocols(ctx context.Context, p peer.ID) ([]protocol.ID, error) {
	s := pb.segments.get(p)
	s.RLock()
	defer s.RUnlock()

	pmap, err := pb.getProtocolMap(ctx, p)
	if err != nil {
		return nil, err
	}

	res := make([]protocol.ID, 0, len(pmap))
	for proto := range pmap {
		res = append(res, proto)
	}

	return res, nil
}

func (pb *dsProtoBook) SupportsProtocols(ctx context.Context, p peer.ID, protos ...protocol.ID) ([]protocol.ID, error) {
	s := pb.segments.get(p)
	s.RLock()
	defer s.RUnlock()

	pmap, err := pb.getProtocolMap(ctx, p)
	if err != nil {
		return nil, err
	}

	res := make([]protocol.ID, 0, len(protos))
	for _, proto := range protos {
		if _, ok := pmap[proto]; ok {
			res = append(res, proto)
		}
	}

	return res, nil
}

func (pb *dsProtoBook) FirstSupportedProtocol(ctx context.Context, p peer.ID, protos ...protocol.ID) (protocol.ID, error) {
	s := pb.segments.get(p)
	s.RLock()
	defer s.RUnlock()

	pmap, err := pb.getProtocolMap(ctx, p)
	if err != nil {
		return "", err
	}
	for _, proto := range protos {
		if _, ok := pmap[proto]; ok {
			return proto, nil
		}
	}

	return "", nil
}

func (pb *dsProtoBook) RemoveProtocols(ctx context.Context, p peer.ID, protos ...protocol.ID) error {
	s := pb.segments.get(p)
	s.Lock()
	defer s.Unlock()

	pmap, err := pb.getProtocolMap(ctx, p)
	if err != nil {
		return err
	}

	if len(pmap) == 0 {
		// nothing to do.
		return nil
	}

	for _, proto := range protos {
		delete(pmap, proto)
	}

	return pb.meta.Put(ctx, p, "protocols", pmap)
}

func (pb *dsProtoBook) getProtocolMap(ctx context.Context, p peer.ID) (map[protocol.ID]struct{}, error) {
	iprotomap, err := pb.meta.Get(ctx, p, "protocols")
	switch err {
	default:
		return nil, err
	case pstore.ErrNotFound:
		return make(map[protocol.ID]struct{}), nil
	case nil:
		cast, ok := iprotomap.(map[protocol.ID]struct{})
		if !ok {
			return nil, fmt.Errorf("stored protocol set was not a map")
		}

		return cast, nil
	}
}

<<<<<<< HEAD
func (pb *dsProtoBook) RemovePeer(p peer.ID) {
	pb.meta.RemovePeer(p)
}

func (pb *dsProtoBook) GetPeersForProtocol(ctx context.Context, proto protocol.ID) ([]peer.ID, error) {
	return nil, nil
=======
func (pb *dsProtoBook) RemovePeer(ctx context.Context, p peer.ID) {
	pb.meta.RemovePeer(ctx, p)
>>>>>>> 8864d1c3
}<|MERGE_RESOLUTION|>--- conflicted
+++ resolved
@@ -192,15 +192,10 @@
 	}
 }
 
-<<<<<<< HEAD
-func (pb *dsProtoBook) RemovePeer(p peer.ID) {
-	pb.meta.RemovePeer(p)
+func (pb *dsProtoBook) RemovePeer(ctx context.Context, p peer.ID) {
+	pb.meta.RemovePeer(ctx, p)
 }
 
 func (pb *dsProtoBook) GetPeersForProtocol(ctx context.Context, proto protocol.ID) ([]peer.ID, error) {
 	return nil, nil
-=======
-func (pb *dsProtoBook) RemovePeer(ctx context.Context, p peer.ID) {
-	pb.meta.RemovePeer(ctx, p)
->>>>>>> 8864d1c3
 }